{
    "name": "@safe-global/safe-contracts",
    "version": "1.4.1-build.0",
    "description": "Ethereum multisig contract",
    "homepage": "https://github.com/safe-global/safe-contracts/",
    "license": "LGPL-3.0",
    "main": "dist/src/index.js",
    "typings": "dist/src/index.d.ts",
    "files": [
        "contracts",
        "dist",
        "src",
        "test",
        "build"
    ],
    "scripts": {
        "build": "hardhat compile",
        "build:ts": "yarn rimraf dist && tsc -p tsconfig.prod.json",
        "test": "hardhat test",
        "coverage": "hardhat coverage",
        "benchmark": "yarn test benchmark/*.ts",
        "deploy-custom": "rm -rf deployments/custom && yarn deploy-all custom",
        "deploy-all": "hardhat deploy-contracts --network",
        "deploy": "hardhat deploy --network",
        "lint": "yarn lint:sol && yarn lint:ts",
        "lint:sol": "solhint 'contracts/**/*.sol'",
        "lint:ts": "eslint 'src/**/*.ts' 'test/**/*.ts' --max-warnings 0 --fix",
        "fmt:sol": "prettier 'contracts/**/*.sol' -w",
        "fmt:ts": "prettier 'src/**/*.ts' 'test/**/*.ts' -w",
        "prepack": "yarn build",
        "prepare": "husky install",
        "prepublish": "yarn rimraf build && yarn build && yarn build:ts"
    },
    "repository": {
        "type": "git",
        "url": "git+https://github.com/safe-global/safe-contracts.git"
    },
    "keywords": [
        "Ethereum",
        "Wallet",
        "Safe"
    ],
    "author": "richard@safe.global",
    "bugs": {
        "url": "https://github.com/safe-global/safe-contracts/issues"
    },
    "devDependencies": {
<<<<<<< HEAD
        "@nomicfoundation/hardhat-toolbox": "^3.0.0",
=======
        "@nomicfoundation/hardhat-chai-matchers": "^1.0.6",
        "@nomiclabs/hardhat-ethers": "^2.2.3",
        "@nomiclabs/hardhat-etherscan": "^3.1.7",
>>>>>>> 490b07e4
        "@openzeppelin/contracts": "^3.4.0",
        "@safe-global/mock-contract": "^4.0.0",
        "@safe-global/safe-singleton-factory": "^1.0.15",
        "@types/chai": "^4.3.5",
        "@types/mocha": "^10.0.1",
        "@types/node": "^20.5.1",
        "@types/yargs": "^17.0.24",
        "@typescript-eslint/eslint-plugin": "^6.4.1",
        "@typescript-eslint/parser": "^6.4.1",
        "debug": "^4.2.0",
        "dotenv": "^16.3.1",
        "eslint": "^8.47.0",
        "eslint-config-prettier": "^9.0.0",
        "eslint-plugin-no-only-tests": "^3.1.0",
        "eslint-plugin-prettier": "^5.0.0",
<<<<<<< HEAD
=======
        "ethers": "5.4.0",
>>>>>>> 490b07e4
        "hardhat": "^2.17.1",
        "hardhat-deploy": "0.11.36",
        "husky": "^8.0.3",
        "prettier": "^3.0.2",
        "prettier-plugin-solidity": "1.1.3",
        "solc": "0.7.6",
        "solhint": "3.6.2",
        "ts-node": "^10.9.1",
        "typescript": "^4.9.4",
        "yargs": "^17.7.2"
    }
}<|MERGE_RESOLUTION|>--- conflicted
+++ resolved
@@ -16,6 +16,7 @@
     "scripts": {
         "build": "hardhat compile",
         "build:ts": "yarn rimraf dist && tsc -p tsconfig.prod.json",
+        "build:ts:dev": "yarn rimraf dist && tsc -p tsconfig.json",
         "test": "hardhat test",
         "coverage": "hardhat coverage",
         "benchmark": "yarn test benchmark/*.ts",
@@ -45,13 +46,7 @@
         "url": "https://github.com/safe-global/safe-contracts/issues"
     },
     "devDependencies": {
-<<<<<<< HEAD
         "@nomicfoundation/hardhat-toolbox": "^3.0.0",
-=======
-        "@nomicfoundation/hardhat-chai-matchers": "^1.0.6",
-        "@nomiclabs/hardhat-ethers": "^2.2.3",
-        "@nomiclabs/hardhat-etherscan": "^3.1.7",
->>>>>>> 490b07e4
         "@openzeppelin/contracts": "^3.4.0",
         "@safe-global/mock-contract": "^4.0.0",
         "@safe-global/safe-singleton-factory": "^1.0.15",
@@ -67,12 +62,8 @@
         "eslint-config-prettier": "^9.0.0",
         "eslint-plugin-no-only-tests": "^3.1.0",
         "eslint-plugin-prettier": "^5.0.0",
-<<<<<<< HEAD
-=======
-        "ethers": "5.4.0",
->>>>>>> 490b07e4
         "hardhat": "^2.17.1",
-        "hardhat-deploy": "0.11.36",
+        "hardhat-deploy": "^0.11.37",
         "husky": "^8.0.3",
         "prettier": "^3.0.2",
         "prettier-plugin-solidity": "1.1.3",
