--- conflicted
+++ resolved
@@ -1,17 +1,9 @@
 import { expect } from "chai";
 import hre, { deployments, ethers } from "hardhat";
-<<<<<<< HEAD
 import { getSafeWithOwners } from "../utils/setup";
 import { AddressOne } from "../../src/utils/constants";
 
 describe("Safe - Reserved Addresses", async () => {
-=======
-import "@nomiclabs/hardhat-ethers";
-import { getSafeWithOwners } from "../utils/setup";
-import { AddressOne } from "../../src/utils/constants";
-
-describe("Safe", async () => {
->>>>>>> 490b07e4
     const [user1] = await ethers.getSigners();
 
     const setupTests = deployments.createFixture(async ({ deployments }) => {
@@ -21,51 +13,29 @@
         };
     });
 
-    it.only("sentinels should not be owners or modules", async () => {
+    it("sentinels should not be owners or modules", async () => {
         const { safe } = await setupTests();
         const readOnlySafe = safe.connect(hre.ethers.provider);
 
         expect(await safe.isOwner(AddressOne)).to.be.false;
 
-<<<<<<< HEAD
         const sig =
             "0x" +
             "0000000000000000000000000000000000000000000000000000000000000001" +
             "0000000000000000000000000000000000000000000000000000000000000000" +
             "01";
         await expect(
-            readOnlySafe.callStatic.execTransaction(AddressOne, 0, "0x", 0, 0, 0, 0, 0, 0, sig, {
+            readOnlySafe.execTransaction.staticCall(AddressOne, 0, "0x", 0, 0, 0, 0, ethers.ZeroAddress, ethers.ZeroAddress, sig, {
                 from: "0x0000000000000000000000000000000000000001",
             }),
             "Should not be able to execute transaction from sentinel as owner",
         ).to.be.reverted;
 
         await expect(
-            readOnlySafe.callStatic.execTransactionFromModule(AddressOne, 0, "0x", 0, {
+            readOnlySafe.execTransactionFromModule.staticCall(AddressOne, 0, "0x", 0, {
                 from: "0x0000000000000000000000000000000000000001",
             }),
             "Should not be able to execute transaction from sentinel as module",
         ).to.be.reverted;
-=======
-            const sig =
-                "0x" +
-                "0000000000000000000000000000000000000000000000000000000000000001" +
-                "0000000000000000000000000000000000000000000000000000000000000000" +
-                "01";
-            await expect(
-                readOnlySafe.callStatic.execTransaction(AddressOne, 0, "0x", 0, 0, 0, 0, 0, 0, sig, {
-                    from: "0x0000000000000000000000000000000000000001",
-                }),
-                "Should not be able to execute transaction from sentinel as owner",
-            ).to.be.reverted;
-
-            await expect(
-                readOnlySafe.callStatic.execTransactionFromModule(AddressOne, 0, "0x", 0, {
-                    from: "0x0000000000000000000000000000000000000001",
-                }),
-                "Should not be able to execute transaction from sentinel as module",
-            ).to.be.reverted;
-        });
->>>>>>> 490b07e4
     });
 });